--- conflicted
+++ resolved
@@ -429,19 +429,12 @@
 		});
 
 		describe('#removeAttribute', function () {
-<<<<<<< HEAD
-			const root = parseHTML('<input required>');
-			const input = root.firstChild;
-			input.removeAttribute('required');
-			input.toString().should.eql('<input>');
-=======
 			it('should remove attribute required', function () {
 				const root = parseHTML('<input required>');
 				const input = root.firstChild;
 				input.removeAttribute('required');
-				input.toString().should.eql('<input />');
-			});
->>>>>>> 7827ae96
+				input.toString().should.eql('<input>');
+			});
 		});
 
 		describe('#hasAttribute', function () {
